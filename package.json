{
  "name": "fxa-auth-server",
<<<<<<< HEAD
  "version": "1.65.1",
=======
  "version": "1.65.2",
>>>>>>> a07ac1fe
  "description": "Firefox Accounts, an identity provider for Mozilla cloud services",
  "bin": {
    "fxa-auth": "./bin/key_server.js"
  },
  "directories": {
    "test": "test"
  },
  "scripts": {
    "test": "NODE_ENV=dev CORS_ORIGIN=http://foo,http://bar scripts/test-local.sh",
    "start": "NODE_ENV=dev scripts/start-local.sh 2>&1",
    "start-mysql": "NODE_ENV=dev scripts/start-local-mysql.sh 2>&1",
    "test-quick": "npm run tq",
    "test-e2e": "NODE_ENV=dev tap test/e2e 2>/dev/null",
    "tq": "NODE_ENV=dev tap test/local 2>/dev/null && NODE_ENV=dev CORS_ORIGIN=https://bar scripts/test-remote-quick.js",
    "test-remote": "MAILER_HOST=restmail.net MAILER_PORT=80 CORS_ORIGIN=http://baz tap --timeout=300 --tap test/remote",
    "prepush": "grunt quicklint"
  },
  "repository": {
    "type": "git",
    "url": "git://github.com/mozilla/fxa-auth-server.git"
  },
  "bugs": "https://github.com/mozilla/fxa-auth-server/issues/",
  "homepage": "https://github.com/mozilla/fxa-auth-server/",
  "license": "MPL-2.0",
  "author": "Mozilla (https://mozilla.org/)",
  "readmeFilename": "README.md",
  "dependencies": {
    "aws-sdk": "2.2.10",
    "base64url": "1.0.6",
    "binary-split": "0.1.2",
    "bluebird": "2.10.2",
    "buffer-equal-constant-time": "1.0.1",
    "convict": "1.3.0",
    "email-addresses": "2.0.2",
    "envc": "2.4.0",
    "fxa-auth-mailer": "git+https://github.com/mozilla/fxa-auth-mailer.git#master",
    "fxa-jwtool": "0.7.1",
    "hapi": "8.8.1",
    "hapi-auth-hawk": "3.0.1",
    "hapi-fxa-oauth": "2.2.0",
    "hkdf": "0.0.2",
    "joi": "6.9.1",
    "memcached": "2.2.2",
    "mozlog": "2.0.5",
    "node-statsd": "0.1.1",
    "node-uap": "git+https://github.com/vladikoff/node-uap.git#9cdd16247",
    "poolee": "1.0.0",
    "request": "2.65.0",
    "scrypt-hash": "1.1.13",
    "through": "2.3.8",
    "uuid": "1.4.1",
    "web-push": "2.1.1"
  },
  "devDependencies": {
    "ajv": "4.1.7",
    "commander": "2.9.0",
    "eslint-config-fxa": "1.6.0",
    "fxa-auth-db-mysql": "git+https://github.com/mozilla/fxa-auth-db-mysql.git#master",
    "fxa-conventional-changelog": "1.1.0",
    "grunt": "1.0.1",
    "grunt-bump": "0.8.0",
    "grunt-conventional-changelog": "5.0.0",
    "grunt-copyright": "0.3.0",
    "grunt-eslint": "15.0.0",
    "grunt-newer": "1.2.0",
    "grunt-nsp": "2.3.1",
    "hawk": "2.3.1",
    "husky": "0.11.5",
    "jws": "3.1.3",
    "leftpad": "0.0.0",
    "load-grunt-tasks": "3.5.0",
    "mailparser": "0.6.1",
    "nock": "8.0.0",
    "proxyquire": "1.7.10",
    "simplesmtp": "0.3.35",
    "sinon": "1.17.4",
    "sjcl": "1.0.3",
    "tap": "6.1.1",
    "ws": "1.1.1"
  }
}<|MERGE_RESOLUTION|>--- conflicted
+++ resolved
@@ -1,10 +1,6 @@
 {
   "name": "fxa-auth-server",
-<<<<<<< HEAD
-  "version": "1.65.1",
-=======
   "version": "1.65.2",
->>>>>>> a07ac1fe
   "description": "Firefox Accounts, an identity provider for Mozilla cloud services",
   "bin": {
     "fxa-auth": "./bin/key_server.js"
